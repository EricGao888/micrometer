[versions]
application-insights = "2.6.4"
archunit = "1.1.0"
asmForPlugins = "7.3.1"
aspectjweaver = "1.8.14"
assertj = "3.24.2"
awaitility = "4.2.0"
# legacy SDK
aws-cloudwatch = "1.12.565"
caffeine = "2.9.3"
cloudwatch2 = "2.20.162"
colt = "1.2.0"
dagger = "2.11"
dropwizard-metrics = "4.2.20"
dropwizard-metrics5 = "5.0.0"
dynatrace-utils = "1.6.0"
ehcache2 = "2.10.9.2"
ehcache3 = "3.10.8"
gmetric4j = "1.0.10"
google-cloud-monitoring = "3.15.0"
grpc = "1.54.0"
guava = "31.1-jre"
guice = "5.1.0"
h2 = "2.2.224"
hazelcast = "5.3.2"
hazelcast3 = "3.12.13"
hdrhistogram = "2.1.12"
hibernate = "5.6.15.Final"
# 2.6.0 requires JDK 11
hsqldb = "2.5.2"
httpcomponents-async = "4.1.5"
httpcomponents-client = "4.5.14"
httpcomponents-client5 = "5.2.1"
# metrics are better with https://github.com/Netflix/Hystrix/pull/1568 introduced
# in hystrix 1.5.12, but Netflix re-released 1.5.11 as 1.5.18 late in 2018.
# <=1.5.11 or 1.5.18 doesn't break with Micrometer, but open metrics won't be correct necessarily.
hystrix = "1.5.12"
jackson-databind = "2.15.2"
javax-cache = "1.1.1"
javax-inject = "1"
jaxb = "2.3.1"
<<<<<<< HEAD
jetty = "9.4.52.v20230823"
jetty11 = "11.0.14"
jersey2 = "2.39.1"
jersey3 = "3.0.10"
=======
jetty = "9.4.53.v20231009"
jetty11 = "11.0.12"
jersey2 = "2.37"
jersey3 = "3.0.8"
>>>>>>> e3f8d714
jmh = "1.37"
jooq = "3.14.16"
jsr107 = "1.0.0"
jsr305 = "3.0.2"
junit = "5.9.3"
junit-platform = "1.9.3"
kafka = "2.8.2"
kafka-junit = "4.2.7"
latency-utils = "2.0.3"
logback = "1.2.12"
log4j = "2.20.0"
maven-resolver = "1.9.16"
mockito = "5.5.0"
<<<<<<< HEAD
mongo = "4.9.1"
netty = "4.1.99.Final"
=======
mongo = "4.8.2"
netty = "4.1.100.Final"
>>>>>>> e3f8d714
newrelic-api = "5.14.0"
okhttp = "5.0.0-alpha.11" # TODO is compiling against an alpha version intentional?
postgre = "42.6.0"
prometheus = "0.16.0"
reactor = "2020.0.37"
rest-assured = "5.3.2"
signalfx = "1.0.35"
slf4j = "1.7.36"
spectator-atlas = "1.6.11"
spring = "5.3.30"
spring-javaformat = "0.0.39"
testcontainers = "1.19.1"
<<<<<<< HEAD
tomcat = "8.5.93"
wavefront = "3.1.0"
=======
tomcat = "8.5.94"
wavefront = "3.0.4"
>>>>>>> e3f8d714
# pinned to avoid issues with shaded slf4j version - see gh-3414
wiremock = "2.33.2"
wiremock-junit5 = "1.3.1"

[libraries]
applicationInsights = { module = "com.microsoft.azure:applicationinsights-core", version.ref = "application-insights" }
archunitJunit5 = { module = "com.tngtech.archunit:archunit-junit5", version.ref = "archunit" }
asmForPlugins = { module = "org.ow2.asm:asm", version.ref = "asmForPlugins" }
aspectjweaver = { module = "org.aspectj:aspectjweaver", version.ref = "aspectjweaver" }
assertj = { module = "org.assertj:assertj-core", version.ref = "assertj" }
awaitility = { module = "org.awaitility:awaitility", version.ref = "awaitility" }
aws-javaSdkCloudwatch = { module = "com.amazonaws:aws-java-sdk-cloudwatch", version.ref = "aws-cloudwatch" }
caffeine = { module = "com.github.ben-manes.caffeine:caffeine", version.ref = "caffeine" }
cloudwatch2 = { module = "software.amazon.awssdk:cloudwatch", version.ref = "cloudwatch2" }
colt = { module = "colt:colt", version.ref = "colt" }
commonsPool2 = "org.apache.commons:commons-pool2:2.11.1"
contextPropagation = { module = "io.micrometer:context-propagation", version = "1.0.6" }
dagger = { module = "com.google.dagger:dagger", version.ref = "dagger" }
daggerCompiler = { module = "com.google.dagger:dagger-compiler", version.ref = "dagger" }
dropwizardMetricsCore = { module = "io.dropwizard.metrics:metrics-core", version.ref = "dropwizard-metrics" }
dropwizardMetricsGraphite = { module = "io.dropwizard.metrics:metrics-graphite", version.ref = "dropwizard-metrics" }
dropwizardMetricsJmx = { module = "io.dropwizard.metrics:metrics-jmx", version.ref = "dropwizard-metrics" }
dropwizardMetricsCore5 = { module = "io.dropwizard.metrics5:metrics-core", version.ref = "dropwizard-metrics5" }
dynatraceUtils = { module = "com.dynatrace.metric.util:dynatrace-metric-utils-java", version.ref = "dynatrace-utils" }
ehcache2 = { module = "net.sf.ehcache:ehcache", version.ref = "ehcache2" }
ehcache3 = { module = "org.ehcache:ehcache", version.ref = "ehcache3" }
felixFramework = "org.apache.felix:org.apache.felix.framework:7.0.5"
felixScr = "org.apache.felix:org.apache.felix.scr:2.2.6"
gmetric4j = { module = "info.ganglia.gmetric4j:gmetric4j", version.ref = "gmetric4j" }
googleCloudMonitoring = { module = "com.google.cloud:google-cloud-monitoring", version.ref = "google-cloud-monitoring" }
googleOauth2Http = { module = "com.google.auth:google-auth-library-oauth2-http", version = "1.16.1"}
grpcApi = { module = "io.grpc:grpc-api", version.ref = "grpc" }
grpcCore = { module = "io.grpc:grpc-core", version.ref = "grpc" }
grpcServices = { module = "io.grpc:grpc-services", version.ref = "grpc" }
grpcStubs = { module = "io.grpc:grpc-stubs", version.ref = "grpc" }
grpcAlts = { module = "io.grpc:grpc-alts", version.ref = "grpc" }
grpcTestingProto = { module = "io.grpc:grpc-testing-proto", version.ref = "grpc" }
guava = { module = "com.google.guava:guava", version.ref = "guava" }
guice = { module = "com.google.inject:guice", version.ref = "guice" }
h2 = { module = "com.h2database:h2", version.ref = "h2" }
hazelcast = { module = "com.hazelcast:hazelcast", version.ref = "hazelcast" }
hazelcast3 = { module = "com.hazelcast:hazelcast", version.ref = "hazelcast3" }
hdrhistogram = { module = "org.hdrhistogram:HdrHistogram", version.ref = "hdrhistogram" }
hibernateEntitymanager = { module = "org.hibernate:hibernate-entitymanager", version.ref = "hibernate" }
hsqldb = { module = "org.hsqldb:hsqldb", version.ref = "hsqldb" }
httpcomponents-async = { module = "org.apache.httpcomponents:httpasyncclient", version.ref = "httpcomponents-async" }
httpcomponents-client = { module = "org.apache.httpcomponents:httpclient", version.ref = "httpcomponents-client" }
httpcomponents-client5 = { module = "org.apache.httpcomponents.client5:httpclient5", version.ref = "httpcomponents-client5" }
hystrix = { module = "com.netflix.hystrix:hystrix-core", version.ref = "hystrix" }
jacksonDatabind = { module = "com.fasterxml.jackson.core:jackson-databind", version.ref = "jackson-databind" }
jakarta-servletApi = { module = "jakarta.servlet:jakarta.servlet-api", version = "5.0.0" }
javalin = { module = "io.javalin:javalin", version = "5.4.2" }
javax-cacheApi = { module = "javax.cache:cache-api", version.ref = "javax-cache" }
javax-inject = { module = "javax.inject:javax.inject", version.ref = "javax-inject" }
javax-servletApi = { module = "javax.servlet:javax.servlet-api", version = "4.0.1" }
jaxbApi = { module = "javax.xml.bind:jaxb-api", version.ref = "jaxb" }
jettyClient = { module = "org.eclipse.jetty:jetty-client", version.ref = "jetty" }
jettyServer = { module = "org.eclipse.jetty:jetty-server", version.ref = "jetty" }
jettyServlet = { module = "org.eclipse.jetty:jetty-servlet", version.ref = "jetty" }
jetty11Server = { module = "org.eclipse.jetty:jetty-server", version.ref = "jetty11" }
jersey2Server = { module = "org.glassfish.jersey.core:jersey-server", version.ref = "jersey2" }
jersey2Hk2 = { module = "org.glassfish.jersey.inject:jersey-hk2", version.ref = "jersey2" }
jersey2TestFrameworkInmemory = { module = "org.glassfish.jersey.test-framework.providers:jersey-test-framework-provider-inmemory", version.ref = "jersey2" }
jersey2TestFrameworkJdkHttp = { module = "org.glassfish.jersey.test-framework.providers:jersey-test-framework-provider-jdk-http", version.ref = "jersey2" }
jersey3ContainerJdkHttp = { module = "org.glassfish.jersey.containers:jersey-container-jdk-http", version.ref = "jersey3" }
jersey3Hk2 = { module = "org.glassfish.jersey.inject:jersey-hk2", version.ref = "jersey3" }
jersey3TestFrameworkJdkHttp = { module = "org.glassfish.jersey.test-framework.providers:jersey-test-framework-provider-jdk-http", version.ref = "jersey3" }
jmhCore = { module = "org.openjdk.jmh:jmh-core", version.ref = "jmh" }
jmhAnnotationProcessor = { module = "org.openjdk.jmh:jmh-generator-annprocess", version.ref = "jmh" }
jooq = { module = "org.jooq:jooq", version.ref = "jooq" }
jsonPath = { module = "com.jayway.jsonpath:json-path", version = "2.8.0" }
jsr107 = { module = "org.jsr107.ri:cache-ri-impl", version.ref = "jsr107" }
jsr305 = { module = "com.google.code.findbugs:jsr305", version.ref = "jsr305" }
junitBom = { module = "org.junit:junit-bom", version.ref = "junit" }
junitJupiter = { module = "org.junit.jupiter:junit-jupiter", version.ref = "junit" }
junitPlatformLauncher = { module = "org.junit.platform:junit-platform-launcher", version.ref = "junit-platform" }
kafkaClients = { module = "org.apache.kafka:kafka-clients", version.ref = "kafka" }
kafkaStreams = { module = "org.apache.kafka:kafka-streams", version.ref = "kafka" }
kafkaJunit = { module = "com.github.charithe:kafka-junit", version.ref = "kafka-junit" }
kotlinxCoroutines = { module = "org.jetbrains.kotlinx:kotlinx-coroutines-core", version = "1.7.3" }
latencyUtils = { module = "org.latencyutils:LatencyUtils", version.ref = "latency-utils" }
lmaxDisruptor = "com.lmax:disruptor:3.4.4"
logback = { module = "ch.qos.logback:logback-classic", version.ref = "logback" }
logback14 = {module = "ch.qos.logback:logback-classic", version = "1.4.11" }
log4j = { module = "org.apache.logging.log4j:log4j-core", version.ref = "log4j" }
mavenResolverConnectorBasic = { module = "org.apache.maven.resolver:maven-resolver-connector-basic", version.ref = "maven-resolver" }
mavenResolverTransportHttp = { module = "org.apache.maven.resolver:maven-resolver-transport-http", version.ref = "maven-resolver" }
mavenResolverProvider = { module = "org.apache.maven:maven-resolver-provider", version = "3.9.5" }
mockitoCore = { module = "org.mockito:mockito-core", version.ref = "mockito" }
mongoSync = { module = "org.mongodb:mongodb-driver-sync", version.ref = "mongo" }
nettyBom = { module = "io.netty:netty-bom", version.ref = "netty" }
newrelicApi = { module = "com.newrelic.agent.java:newrelic-api", version.ref = "newrelic-api" }
okhttp = { module = "com.squareup.okhttp3:okhttp", version.ref = "okhttp" }
# some proto are marked alpha, hence the alpha version. metrics proto is what we use and it is marked stable
openTelemetry-proto = { module = "io.opentelemetry.proto:opentelemetry-proto", version = "0.19.0-alpha" }
osgiJunit5 = "org.osgi:org.osgi.test.junit5:1.2.1"
postgre = { module = "org.postgresql:postgresql", version.ref = "postgre" }
prometheusClient = { module = "io.prometheus:simpleclient_common", version.ref = "prometheus" }
prometheusPushgateway = { module = "io.prometheus:simpleclient_pushgateway", version.ref = "prometheus" }
reactorBom = { module = "io.projectreactor:reactor-bom", version.ref = "reactor" }
restAssured = { module = "io.rest-assured:rest-assured", version.ref = "rest-assured" }
signalfx = { module = "com.signalfx.public:signalfx-java", version.ref = "signalfx" }
slf4jApi = { module = "org.slf4j:slf4j-api", version.ref = "slf4j" }
slfj4Simple = "org.slf4j:slf4j-simple:1.7.36"
spectatorAtlas = { module = "com.netflix.spectator:spectator-reg-atlas", version.ref = "spectator-atlas" }
spring-context = { module = "org.springframework:spring-context", version.ref = "spring" }
spring-core = { module = "org.springframework:spring-core", version.ref = "spring" }
spring-cloud = { module = "org.springframework.cloud:spring-cloud-dependencies", version = "2021.0.8" }
spring-javaformatCheckstyle = { module = "io.spring.javaformat:spring-javaformat-checkstyle", version.ref = "spring-javaformat" }
systemStubsJupiter = { module = "uk.org.webcompere:system-stubs-jupiter", version = "2.1.3" }
testcontainers-junitJupiter = { module = "org.testcontainers:junit-jupiter", version.ref = "testcontainers" }
testcontainers-kafka = { module = "org.testcontainers:kafka", version.ref = "testcontainers" }
testcontainers-postgresql = { module = "org.testcontainers:postgresql", version.ref = "testcontainers" }
testcontainers-mongodb = { module = "org.testcontainers:mongodb", version.ref = "testcontainers" }
testcontainers = { module = "org.testcontainers:testcontainers", version.ref = "testcontainers" }
tomcatEmbed = { module = "org.apache.tomcat.embed:tomcat-embed-core", version.ref = "tomcat" }
wavefront = { module = "com.wavefront:wavefront-sdk-java", version.ref = "wavefront" }
wiremock = { module = "com.github.tomakehurst:wiremock-jre8-standalone", version.ref = "wiremock" }
wiremockJunit5 = { module = "ru.lanwen.wiremock:wiremock-junit5", version.ref = "wiremock-junit5" }

# plugin dependencies
plugin-license = { module = "gradle.plugin.com.hierynomus.gradle.plugins:license-gradle-plugin", version = "0.16.1" }
plugin-nebulaRelease = { module = "com.netflix.nebula:nebula-release-plugin", version = "17.2.2" }
plugin-nebulaPublishing = { module = "com.netflix.nebula:nebula-publishing-plugin", version = "20.3.0" }
plugin-nebulaProject = { module = "com.netflix.nebula:nebula-project-plugin", version = "10.1.5" }
plugin-nebulaInfo = { module = "com.netflix.nebula:gradle-info-plugin", version = "12.1.6" }
plugin-noHttp = { module = "io.spring.nohttp:nohttp-gradle", version = "0.0.11" }
plugin-nexusPublish = { module = "io.github.gradle-nexus:publish-plugin", version = "1.3.0" }
plugin-javaformat = { module = "io.spring.javaformat:spring-javaformat-gradle-plugin", version.ref = "spring-javaformat" }
plugin-japicmp = { module = "me.champeau.gradle:japicmp-gradle-plugin", version = "0.4.2" }
plugin-downloadTask = { module = "de.undercouch:gradle-download-task", version = "5.5.0" }
plugin-spotless = { module = "com.diffplug.spotless:spotless-plugin-gradle", version = "6.22.0" }
plugin-bnd = "biz.aQute.bnd:biz.aQute.bnd.gradle:6.4.0"<|MERGE_RESOLUTION|>--- conflicted
+++ resolved
@@ -39,17 +39,10 @@
 javax-cache = "1.1.1"
 javax-inject = "1"
 jaxb = "2.3.1"
-<<<<<<< HEAD
-jetty = "9.4.52.v20230823"
+jetty = "9.4.53.v20231009"
 jetty11 = "11.0.14"
 jersey2 = "2.39.1"
 jersey3 = "3.0.10"
-=======
-jetty = "9.4.53.v20231009"
-jetty11 = "11.0.12"
-jersey2 = "2.37"
-jersey3 = "3.0.8"
->>>>>>> e3f8d714
 jmh = "1.37"
 jooq = "3.14.16"
 jsr107 = "1.0.0"
@@ -63,13 +56,8 @@
 log4j = "2.20.0"
 maven-resolver = "1.9.16"
 mockito = "5.5.0"
-<<<<<<< HEAD
 mongo = "4.9.1"
-netty = "4.1.99.Final"
-=======
-mongo = "4.8.2"
 netty = "4.1.100.Final"
->>>>>>> e3f8d714
 newrelic-api = "5.14.0"
 okhttp = "5.0.0-alpha.11" # TODO is compiling against an alpha version intentional?
 postgre = "42.6.0"
@@ -82,13 +70,8 @@
 spring = "5.3.30"
 spring-javaformat = "0.0.39"
 testcontainers = "1.19.1"
-<<<<<<< HEAD
-tomcat = "8.5.93"
+tomcat = "8.5.94"
 wavefront = "3.1.0"
-=======
-tomcat = "8.5.94"
-wavefront = "3.0.4"
->>>>>>> e3f8d714
 # pinned to avoid issues with shaded slf4j version - see gh-3414
 wiremock = "2.33.2"
 wiremock-junit5 = "1.3.1"
