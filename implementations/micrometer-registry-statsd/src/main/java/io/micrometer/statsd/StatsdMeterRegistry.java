--- conflicted
+++ resolved
@@ -88,13 +88,9 @@
     private final AtomicBoolean started = new AtomicBoolean();
 
     DirectProcessor<String> processor = DirectProcessor.create();
-<<<<<<< HEAD
+
     FluxSink<String> sink = new NoopFluxSink();
-=======
-
-    FluxSink<String> fluxSink = new NoopFluxSink();
-
->>>>>>> 4f3cf5ac
+
     Disposable.Swap statsdConnection = Disposables.swap();
 
     private Disposable.Swap meterPoller = Disposables.swap();
@@ -123,18 +119,10 @@
         this(config, nameMapper, namingConventionFromFlavor(config.flavor()), clock, null, null);
     }
 
-<<<<<<< HEAD
-    private StatsdMeterRegistry(StatsdConfig config,
-                                HierarchicalNameMapper nameMapper,
-                                NamingConvention namingConvention,
-                                Clock clock,
-                                @Nullable BiFunction<Meter.Id, DistributionStatisticConfig, StatsdLineBuilder> lineBuilderFunction,
-                                @Nullable Consumer<String> lineSink) {
-=======
     private StatsdMeterRegistry(StatsdConfig config, HierarchicalNameMapper nameMapper,
             NamingConvention namingConvention, Clock clock,
-            @Nullable Function<Meter.Id, StatsdLineBuilder> lineBuilderFunction, @Nullable Consumer<String> lineSink) {
->>>>>>> 4f3cf5ac
+            @Nullable BiFunction<Meter.Id, DistributionStatisticConfig, StatsdLineBuilder> lineBuilderFunction,
+            @Nullable Consumer<String> lineSink) {
         super(clock);
 
         config.requireValid();
@@ -160,16 +148,10 @@
 
             try {
                 Class.forName("ch.qos.logback.classic.turbo.TurboFilter", false, getClass().getClassLoader());
-<<<<<<< HEAD
                 this.sink = new LogbackMetricsSuppressingFluxSink(this.sink);
-            } catch (ClassNotFoundException ignore) { }
-=======
-                this.fluxSink = new LogbackMetricsSuppressingFluxSink(fluxSink);
-            }
-            catch (ClassNotFoundException e) {
-                this.fluxSink = fluxSink;
-            }
->>>>>>> 4f3cf5ac
+            }
+            catch (ClassNotFoundException ignore) {
+            }
             start();
         }
     }
@@ -243,16 +225,13 @@
                     publisher = this.processor;
                 }
                 if (statsdConfig.protocol() == StatsdProtocol.UDP) {
-<<<<<<< HEAD
-                    prepareUdpClient(publisher, () -> InetSocketAddress.createUnresolved(statsdConfig.host(), statsdConfig.port()));
-                } else if (statsdConfig.protocol() == StatsdProtocol.UDS_DATAGRAM) {
+                    prepareUdpClient(publisher,
+                            () -> InetSocketAddress.createUnresolved(statsdConfig.host(), statsdConfig.port()));
+                }
+                else if (statsdConfig.protocol() == StatsdProtocol.UDS_DATAGRAM) {
                     prepareUdpClient(publisher, () -> new DomainSocketAddress(statsdConfig.host()));
-                } else if (statsdConfig.protocol() == StatsdProtocol.TCP) {
-=======
-                    prepareUdpClient(publisher);
                 }
                 else if (statsdConfig.protocol() == StatsdProtocol.TCP) {
->>>>>>> 4f3cf5ac
                     prepareTcpClient(publisher);
                 }
             }
@@ -261,19 +240,9 @@
 
     private void prepareUdpClient(Publisher<String> publisher, Supplier<SocketAddress> remoteAddress) {
         AtomicReference<UdpClient> udpClientReference = new AtomicReference<>();
-<<<<<<< HEAD
-        UdpClient udpClient = UdpClient.create()
-                .remoteAddress(remoteAddress)
-                .handle((in, out) -> out
-                        .sendString(publisher)
-                        .neverComplete()
-                        .retryWhen(Retry.indefinitely().filter(throwable -> throwable instanceof PortUnreachableException))
-                )
-=======
-        UdpClient udpClient = UdpClient.create().host(statsdConfig.host()).port(statsdConfig.port())
+        UdpClient udpClient = UdpClient.create().remoteAddress(remoteAddress)
                 .handle((in, out) -> out.sendString(publisher).neverComplete().retryWhen(
                         Retry.indefinitely().filter(throwable -> throwable instanceof PortUnreachableException)))
->>>>>>> 4f3cf5ac
                 .doOnDisconnected(connection -> {
                     Boolean connectionDisposed = connection.channel().attr(CONNECTION_DISPOSED).getAndSet(Boolean.TRUE);
                     if (connectionDisposed == null || !connectionDisposed) {
@@ -316,21 +285,12 @@
     }
 
     private void retryReplaceClient(Mono<? extends Connection> connectMono) {
-<<<<<<< HEAD
-        connectMono
-                .retryWhen(Retry.backoff(Long.MAX_VALUE, Duration.ofSeconds(1)).maxBackoff(Duration.ofMinutes(1)))
-                .subscribe(connection -> {
-                    this.statsdConnection.replace(connection);
-
-                    // now that we're connected, start polling gauges and other pollable meter types
-=======
         connectMono.retryWhen(Retry.backoff(Long.MAX_VALUE, Duration.ofSeconds(1)).maxBackoff(Duration.ofMinutes(1)))
                 .subscribe(connection -> {
                     this.statsdConnection.replace(connection);
 
                     // now that we're connected, start polling gauges and other pollable
                     // meter types
->>>>>>> 4f3cf5ac
                     startPolling();
                 });
     }
@@ -359,12 +319,8 @@
 
     @Override
     protected <T> Gauge newGauge(Meter.Id id, @Nullable T obj, ToDoubleFunction<T> valueFunction) {
-<<<<<<< HEAD
-        StatsdGauge<T> gauge = new StatsdGauge<>(id, lineBuilder(id), this.sink, obj, valueFunction, statsdConfig.publishUnchangedMeters());
-=======
-        StatsdGauge<T> gauge = new StatsdGauge<>(id, lineBuilder(id), fluxSink, obj, valueFunction,
+        StatsdGauge<T> gauge = new StatsdGauge<>(id, lineBuilder(id), this.sink, obj, valueFunction,
                 statsdConfig.publishUnchangedMeters());
->>>>>>> 4f3cf5ac
         pollableMeters.put(id, gauge);
         return gauge;
     }
@@ -373,23 +329,13 @@
         return lineBuilder(id, null);
     }
 
-    private StatsdLineBuilder lineBuilder(Meter.Id id, @Nullable DistributionStatisticConfig distributionStatisticConfig) {
+    private StatsdLineBuilder lineBuilder(Meter.Id id,
+            @Nullable DistributionStatisticConfig distributionStatisticConfig) {
         if (lineBuilderFunction == null) {
             lineBuilderFunction = (id2, dsc2) -> {
                 switch (statsdConfig.flavor()) {
-<<<<<<< HEAD
-                    case DATADOG:
-                        return new DatadogStatsdLineBuilder(id2, config(), dsc2);
-                    case TELEGRAF:
-                        return new TelegrafStatsdLineBuilder(id2, config());
-                    case SYSDIG:
-                        return new SysdigStatsdLineBuilder(id2, config());
-                    case ETSY:
-                    default:
-                        return new EtsyStatsdLineBuilder(id2, config(), nameMapper);
-=======
                 case DATADOG:
-                    return new DatadogStatsdLineBuilder(id2, config());
+                    return new DatadogStatsdLineBuilder(id2, config(), dsc2);
                 case TELEGRAF:
                     return new TelegrafStatsdLineBuilder(id2, config());
                 case SYSDIG:
@@ -397,7 +343,6 @@
                 case ETSY:
                 default:
                     return new EtsyStatsdLineBuilder(id2, config(), nameMapper);
->>>>>>> 4f3cf5ac
                 }
             };
         }
@@ -420,13 +365,8 @@
 
     @Override
     protected LongTaskTimer newLongTaskTimer(Meter.Id id, DistributionStatisticConfig distributionStatisticConfig) {
-<<<<<<< HEAD
-        StatsdLongTaskTimer ltt = new StatsdLongTaskTimer(id, lineBuilder(id, distributionStatisticConfig), this.sink, clock, statsdConfig.publishUnchangedMeters(),
-                distributionStatisticConfig, getBaseTimeUnit());
-=======
-        StatsdLongTaskTimer ltt = new StatsdLongTaskTimer(id, lineBuilder(id), fluxSink, clock,
-                statsdConfig.publishUnchangedMeters(), distributionStatisticConfig, getBaseTimeUnit());
->>>>>>> 4f3cf5ac
+        StatsdLongTaskTimer ltt = new StatsdLongTaskTimer(id, lineBuilder(id, distributionStatisticConfig), this.sink,
+                clock, statsdConfig.publishUnchangedMeters(), distributionStatisticConfig, getBaseTimeUnit());
         HistogramGauges.registerWithCommonFormat(ltt, this);
         pollableMeters.put(id, ltt);
         return ltt;
@@ -441,13 +381,8 @@
             distributionStatisticConfig = addInfBucket(distributionStatisticConfig);
         }
 
-<<<<<<< HEAD
-        Timer timer = new StatsdTimer(id, lineBuilder(id, distributionStatisticConfig), this.sink, clock, distributionStatisticConfig, pauseDetector, getBaseTimeUnit(),
-                statsdConfig.step().toMillis());
-=======
-        Timer timer = new StatsdTimer(id, lineBuilder(id), fluxSink, clock, distributionStatisticConfig, pauseDetector,
-                getBaseTimeUnit(), statsdConfig.step().toMillis());
->>>>>>> 4f3cf5ac
+        Timer timer = new StatsdTimer(id, lineBuilder(id, distributionStatisticConfig), this.sink, clock,
+                distributionStatisticConfig, pauseDetector, getBaseTimeUnit(), statsdConfig.step().toMillis());
         HistogramGauges.registerWithCommonFormat(timer, this);
         return timer;
     }
@@ -461,12 +396,8 @@
             distributionStatisticConfig = addInfBucket(distributionStatisticConfig);
         }
 
-<<<<<<< HEAD
-        DistributionSummary summary = new StatsdDistributionSummary(id, lineBuilder(id, distributionStatisticConfig), this.sink, clock, distributionStatisticConfig, scale);
-=======
-        DistributionSummary summary = new StatsdDistributionSummary(id, lineBuilder(id), fluxSink, clock,
-                distributionStatisticConfig, scale);
->>>>>>> 4f3cf5ac
+        DistributionSummary summary = new StatsdDistributionSummary(id, lineBuilder(id, distributionStatisticConfig),
+                this.sink, clock, distributionStatisticConfig, scale);
         HistogramGauges.registerWithCommonFormat(summary, this);
         return summary;
     }
@@ -479,18 +410,10 @@
     }
 
     @Override
-<<<<<<< HEAD
-    protected <T> FunctionTimer newFunctionTimer(Meter.Id id, T
-            obj, ToLongFunction<T> countFunction, ToDoubleFunction<T> totalTimeFunction, TimeUnit
-                                                         totalTimeFunctionUnit) {
-        StatsdFunctionTimer<T> ft = new StatsdFunctionTimer<>(id, obj, countFunction, totalTimeFunction, totalTimeFunctionUnit,
-                getBaseTimeUnit(), lineBuilder(id), this.sink);
-=======
     protected <T> FunctionTimer newFunctionTimer(Meter.Id id, T obj, ToLongFunction<T> countFunction,
             ToDoubleFunction<T> totalTimeFunction, TimeUnit totalTimeFunctionUnit) {
         StatsdFunctionTimer<T> ft = new StatsdFunctionTimer<>(id, obj, countFunction, totalTimeFunction,
-                totalTimeFunctionUnit, getBaseTimeUnit(), lineBuilder(id), fluxSink);
->>>>>>> 4f3cf5ac
+                totalTimeFunctionUnit, getBaseTimeUnit(), lineBuilder(id), this.sink);
         pollableMeters.put(id, ft);
         return ft;
     }
@@ -501,31 +424,17 @@
             StatsdLineBuilder line = lineBuilder(id);
             Statistic stat = ms.getStatistic();
             switch (stat) {
-<<<<<<< HEAD
-                case COUNT:
-                case TOTAL:
-                case TOTAL_TIME:
-                    pollableMeters.put(id.withTag(stat), () -> this.sink.next(line.count((long) ms.getValue(), stat)));
-                    break;
-                case VALUE:
-                case ACTIVE_TASKS:
-                case DURATION:
-                case UNKNOWN:
-                    pollableMeters.put(id.withTag(stat), () -> this.sink.next(line.gauge(ms.getValue(), stat)));
-                    break;
-=======
             case COUNT:
             case TOTAL:
             case TOTAL_TIME:
-                pollableMeters.put(id.withTag(stat), () -> fluxSink.next(line.count((long) ms.getValue(), stat)));
+                pollableMeters.put(id.withTag(stat), () -> this.sink.next(line.count((long) ms.getValue(), stat)));
                 break;
             case VALUE:
             case ACTIVE_TASKS:
             case DURATION:
             case UNKNOWN:
-                pollableMeters.put(id.withTag(stat), () -> fluxSink.next(line.gauge(ms.getValue(), stat)));
+                pollableMeters.put(id.withTag(stat), () -> this.sink.next(line.gauge(ms.getValue(), stat)));
                 break;
->>>>>>> 4f3cf5ac
             }
         });
         return new DefaultMeter(id, type, measurements);
@@ -591,36 +500,26 @@
         }
 
         /**
-<<<<<<< HEAD
-         * Used for completely customizing the StatsD line format. Intended for use by custom, proprietary
-         * StatsD flavors.
-         *
-         * @param lineBuilderFunction A mapping from a meter ID and a Distribution statistic configuration
-         *                            to a StatsD line generator that knows how to write counts, gauges
-         *                            timers, and histograms in the proprietary format.
+         * Used for completely customizing the StatsD line format. Intended for use by
+         * custom, proprietary StatsD flavors.
+         * @param lineBuilderFunction A mapping from a meter ID and a Distribution
+         * statistic configuration to a StatsD line generator that knows how to write
+         * counts, gauges timers, and histograms in the proprietary format.
          * @return This builder.
          * @since 1.8.0
          */
-        public Builder lineBuilder(BiFunction<Meter.Id, DistributionStatisticConfig, StatsdLineBuilder> lineBuilderFunction) {
+        public Builder lineBuilder(
+                BiFunction<Meter.Id, DistributionStatisticConfig, StatsdLineBuilder> lineBuilderFunction) {
             this.lineBuilderFunction = lineBuilderFunction;
             return this;
         }
 
-
         /**
-         * Used for completely customizing the StatsD line format. Intended for use by custom, proprietary
-         * StatsD flavors.
-         *
-         * @param lineBuilderFunction A mapping from a meter ID to a StatsD line generator that knows how to write counts, gauges
-         *                            timers, and histograms in the proprietary format.
-         *
-=======
          * Used for completely customizing the StatsD line format. Intended for use by
          * custom, proprietary StatsD flavors.
          * @param lineBuilderFunction A mapping from a meter ID to a StatsD line generator
          * that knows how to write counts, gauges timers, and histograms in the
          * proprietary format.
->>>>>>> 4f3cf5ac
          * @return This builder.
          * @deprecated Use {@link #lineBuilder(BiFunction)} instead since 1.8.0.
          */
@@ -630,7 +529,6 @@
             return this;
         }
 
-
         public Builder nameMapper(HierarchicalNameMapper nameMapper) {
             this.nameMapper = nameMapper;
             return this;
