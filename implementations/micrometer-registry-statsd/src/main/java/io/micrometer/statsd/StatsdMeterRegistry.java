--- conflicted
+++ resolved
@@ -37,14 +37,9 @@
 import reactor.util.concurrent.Queues;
 
 import java.lang.reflect.InvocationTargetException;
-<<<<<<< HEAD
+import java.util.Arrays;
 import java.util.Map;
 import java.util.concurrent.ConcurrentHashMap;
-=======
-import java.util.Arrays;
-import java.util.Collection;
-import java.util.concurrent.CopyOnWriteArrayList;
->>>>>>> 41dd9c2e
 import java.util.concurrent.TimeUnit;
 import java.util.concurrent.atomic.AtomicBoolean;
 import java.util.function.Consumer;
@@ -299,17 +294,13 @@
     @Override
     protected Timer newTimer(Meter.Id id, DistributionStatisticConfig distributionStatisticConfig, PauseDetector
             pauseDetector) {
-<<<<<<< HEAD
-        Timer timer = new StatsdTimer(id, lineBuilder(id), processor, clock, distributionStatisticConfig, pauseDetector, getBaseTimeUnit(),
-=======
 
         // Adds an infinity bucket for SLA violation calculation
         if (distributionStatisticConfig.getSlaBoundaries() != null) {
             distributionStatisticConfig = addInfBucket(distributionStatisticConfig);
         }
 
-        Timer timer = new StatsdTimer(id, lineBuilder(id), publisher, clock, distributionStatisticConfig, pauseDetector, getBaseTimeUnit(),
->>>>>>> 41dd9c2e
+        Timer timer = new StatsdTimer(id, lineBuilder(id), processor, clock, distributionStatisticConfig, pauseDetector, getBaseTimeUnit(),
                 statsdConfig.step().toMillis());
         HistogramGauges.registerWithCommonFormat(timer, this);
         return timer;
@@ -319,17 +310,13 @@
     @Override
     protected DistributionSummary newDistributionSummary(Meter.Id id, DistributionStatisticConfig
             distributionStatisticConfig, double scale) {
-<<<<<<< HEAD
-        DistributionSummary summary = new StatsdDistributionSummary(id, lineBuilder(id), processor, clock, distributionStatisticConfig, scale);
-=======
 
         // Adds an infinity bucket for SLA violation calculation
         if (distributionStatisticConfig.getSlaBoundaries() != null) {
             distributionStatisticConfig = addInfBucket(distributionStatisticConfig);
         }
 
-        DistributionSummary summary = new StatsdDistributionSummary(id, lineBuilder(id), publisher, clock, distributionStatisticConfig, scale);
->>>>>>> 41dd9c2e
+        DistributionSummary summary = new StatsdDistributionSummary(id, lineBuilder(id), processor, clock, distributionStatisticConfig, scale);
         HistogramGauges.registerWithCommonFormat(summary, this);
         return summary;
     }
