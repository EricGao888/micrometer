/**
 * Copyright 2017 VMware, Inc.
 * <p>
 * Licensed under the Apache License, Version 2.0 (the "License");
 * you may not use this file except in compliance with the License.
 * You may obtain a copy of the License at
 * <p>
 * https://www.apache.org/licenses/LICENSE-2.0
 * <p>
 * Unless required by applicable law or agreed to in writing, software
 * distributed under the License is distributed on an "AS IS" BASIS,
 * WITHOUT WARRANTIES OR CONDITIONS OF ANY KIND, either express or implied.
 * See the License for the specific language governing permissions and
 * limitations under the License.
 */
package io.micrometer.core.instrument.binder.logging;

import ch.qos.logback.classic.Level;
import ch.qos.logback.classic.Logger;
import ch.qos.logback.classic.LoggerContext;

import io.micrometer.core.Issue;
import io.micrometer.core.instrument.Counter;
import io.micrometer.core.instrument.Meter;
import io.micrometer.core.instrument.MeterRegistry;
import io.micrometer.core.instrument.MockClock;
import io.micrometer.core.instrument.cumulative.CumulativeCounter;
import io.micrometer.core.instrument.simple.SimpleConfig;
import io.micrometer.core.instrument.simple.SimpleMeterRegistry;
import io.micrometer.core.lang.NonNullApi;
<<<<<<< HEAD

=======
>>>>>>> a7f9d5f2
import org.junit.jupiter.api.AfterEach;
import org.junit.jupiter.api.BeforeEach;
import org.junit.jupiter.api.Test;
import org.slf4j.LoggerFactory;

import static java.util.Collections.emptyList;
import static org.assertj.core.api.Assertions.assertThat;

class LogbackMetricsTest {
    private MeterRegistry registry = new SimpleMeterRegistry(SimpleConfig.DEFAULT, new MockClock());
    private Logger logger = (Logger) LoggerFactory.getLogger("foo");
<<<<<<< HEAD
    private LogbackMetrics logbackMetrics;
    
=======
    LogbackMetrics logbackMetrics;

>>>>>>> a7f9d5f2
    @BeforeEach
    void bindLogbackMetrics() {
        logbackMetrics = new LogbackMetrics();
        logbackMetrics.bindTo(registry);
    }
<<<<<<< HEAD
    
    @AfterEach
    void tearDown() {
        logbackMetrics.close();
=======

    @AfterEach
    void closeLogbackMetrics() {
        if (logbackMetrics != null) {
            logbackMetrics.close();
        }
>>>>>>> a7f9d5f2
    }

    @Test
    void logbackLevelMetrics() {
        assertThat(registry.get("logback.events").counter().count()).isEqualTo(0.0);

        logger.setLevel(Level.INFO);

        logger.warn("warn");
        logger.error("error");
        logger.debug("debug"); // shouldn't record a metric

        assertThat(registry.get("logback.events").tags("level", "warn").counter().count()).isEqualTo(1.0);
        assertThat(registry.get("logback.events").tags("level", "debug").counter().count()).isEqualTo(0.0);
    }

    @Issue("#183")
    @Test
    void isLevelEnabledDoesntContributeToCounts() {
        logger.isErrorEnabled();

        assertThat(registry.get("logback.events").tags("level", "error").counter().count()).isEqualTo(0.0);
    }

    @Issue("#411")
    @Test
    void ignoringMetricsInsideCounters() {
        registry = new LoggingCounterMeterRegistry();
        try (LogbackMetrics logbackMetrics = new LogbackMetrics()) {
            logbackMetrics.bindTo(registry);
            registry.counter("my.counter").increment();
        }
    }

    @Issue("#421")
    @Test
    void removeFilterFromLoggerContextOnClose() {
        LoggerContext loggerContext = new LoggerContext();

        LogbackMetrics logbackMetrics = new LogbackMetrics(emptyList(), loggerContext);
        logbackMetrics.bindTo(registry);

        assertThat(loggerContext.getTurboFilterList()).hasSize(1);
        logbackMetrics.close();
        assertThat(loggerContext.getTurboFilterList()).isEmpty();
    }

    @Issue("#2028")
    @Test
    void reAddFilterToLoggerContextAfterReset() {
        LoggerContext loggerContext = new LoggerContext();
        assertThat(loggerContext.getTurboFilterList()).isEmpty();

        LogbackMetrics logbackMetrics = new LogbackMetrics(emptyList(), loggerContext);
        logbackMetrics.bindTo(registry);

        assertThat(loggerContext.getTurboFilterList()).hasSize(1);
        loggerContext.reset();
        assertThat(loggerContext.getTurboFilterList()).hasSize(1);
    }

    @Issue("#2270")
    @Test
    void resetIgnoreMetricsWhenRunnableThrows() {
        Counter logCounter = registry.get("logback.events").counter();
        logger.info("hi");
        assertThat(logCounter.count()).isEqualTo(1);
        try {
            LogbackMetrics.ignoreMetrics(() -> {
                throw new RuntimeException();
            });
        } catch (RuntimeException ignore) {
        }
        logger.info("hi");
        assertThat(logCounter.count()).isEqualTo(2);
    }

    @NonNullApi
    private static class LoggingCounterMeterRegistry extends SimpleMeterRegistry {
        @Override
        protected Counter newCounter(Meter.Id id) {
            return new LoggingCounter(id);
        }
    }

    private static class LoggingCounter extends CumulativeCounter {
        org.slf4j.Logger logger = LoggerFactory.getLogger(LoggingCounter.class);

        LoggingCounter(Id id) {
            super(id);
        }

        @Override
        public void increment() {
            LogbackMetrics.ignoreMetrics(() -> {
                logger.info("beep");
                super.increment();
            });
        }
    }
}<|MERGE_RESOLUTION|>--- conflicted
+++ resolved
@@ -28,10 +28,7 @@
 import io.micrometer.core.instrument.simple.SimpleConfig;
 import io.micrometer.core.instrument.simple.SimpleMeterRegistry;
 import io.micrometer.core.lang.NonNullApi;
-<<<<<<< HEAD
 
-=======
->>>>>>> a7f9d5f2
 import org.junit.jupiter.api.AfterEach;
 import org.junit.jupiter.api.BeforeEach;
 import org.junit.jupiter.api.Test;
@@ -43,31 +40,19 @@
 class LogbackMetricsTest {
     private MeterRegistry registry = new SimpleMeterRegistry(SimpleConfig.DEFAULT, new MockClock());
     private Logger logger = (Logger) LoggerFactory.getLogger("foo");
-<<<<<<< HEAD
-    private LogbackMetrics logbackMetrics;
-    
-=======
     LogbackMetrics logbackMetrics;
 
->>>>>>> a7f9d5f2
     @BeforeEach
     void bindLogbackMetrics() {
         logbackMetrics = new LogbackMetrics();
         logbackMetrics.bindTo(registry);
     }
-<<<<<<< HEAD
-    
-    @AfterEach
-    void tearDown() {
-        logbackMetrics.close();
-=======
 
     @AfterEach
     void closeLogbackMetrics() {
         if (logbackMetrics != null) {
             logbackMetrics.close();
         }
->>>>>>> a7f9d5f2
     }
 
     @Test
