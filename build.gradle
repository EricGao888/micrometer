buildscript {
    ext.javaLanguageVersion = JavaLanguageVersion.of(JavaVersion.current().isJava11Compatible() ? JavaVersion.current().getMajorVersion() : 17)
    ext.javaTargetVersion = JavaVersion.VERSION_1_8
    dependencyLocking {
        lockAllConfigurations()
    }

    repositories {
        mavenCentral()
        gradlePluginPortal()
    }

    dependencies {
        classpath 'gradle.plugin.com.hierynomus.gradle.plugins:license-gradle-plugin:0.16.1'
        classpath 'com.netflix.nebula:nebula-release-plugin:16.0.0'
        classpath 'com.netflix.nebula:nebula-publishing-plugin:18.4.0'
        classpath 'com.netflix.nebula:nebula-project-plugin:9.4.0'
        classpath 'io.spring.nohttp:nohttp-gradle:0.0.10'
        classpath 'org.gradle:test-retry-gradle-plugin:1.4.1'
        classpath 'io.github.gradle-nexus:publish-plugin:1.1.0'
        classpath 'me.champeau.gradle:japicmp-gradle-plugin:0.4.0'
        classpath 'de.undercouch:gradle-download-task:5.0.2'
        classpath 'io.spring.javaformat:spring-javaformat-gradle-plugin:0.0.34'
        classpath 'com.diffplug.spotless:spotless-plugin-gradle:6.8.0'

        constraints {
            classpath('org.ow2.asm:asm:7.3.1') {
                because 'Supports modern JDKs'
            }
        }
    }

    configurations.classpath.resolutionStrategy.cacheDynamicVersionsFor 0, 'minutes'
}

// TODO: remove this hack, see: https://github.com/nebula-plugins/nebula-release-plugin/issues/213
def releaseStage = findProperty('release.stage')
apply plugin: 'nebula.release'
release.defaultVersionStrategy = nebula.plugin.release.git.opinion.Strategies.SNAPSHOT

apply plugin: 'io.github.gradle-nexus.publish-plugin'
apply from: 'dependencies.gradle'

allprojects {
    group = 'io.micrometer'
    ext.'release.stage' = releaseStage ?: 'SNAPSHOT'

    afterEvaluate { project -> println "I'm configuring $project.name with version $project.version" }
}

subprojects {
    apply plugin: 'signing'
    apply plugin: 'io.spring.javaformat'
    apply plugin: 'com.diffplug.spotless'

    if (project.name != 'micrometer-bom') {
        if (project.name.contains('samples') || project.name.contains('benchmarks')) {
            apply plugin: 'java'
        } else {
            apply plugin: 'java-library'
        }
        apply plugin: 'com.github.hierynomus.license'
        apply plugin: 'checkstyle'
        apply plugin: 'io.spring.nohttp'
        apply plugin: 'org.gradle.test-retry'

        java {
            // It is more idiomatic to define different features for different sets of optional
            // dependencies, e.g., 'dropwizard' and 'reactor'. If this library published Gradle
            // metadata, Gradle users would be able to use these feature names in their dependency
            // declarations instead of understanding the actual required optional dependencies.
            // But we don't publish Gradle metadata yet and this may be overkill so just have a
            // single feature for now to correspond to any optional dependency.
            registerFeature('optional') {
                usingSourceSet(sourceSets.main)
            }

            toolchain {
                languageVersion = javaLanguageVersion
            }
        }

        // All projects use optional annotations, but since we don't expose them downstream we would
        // have to add the dependency in every project, which is tedious so just do it here.
        dependencies {
            // JSR-305 only used for non-required meta-annotations
            optionalApi "com.google.code.findbugs:jsr305:latest.release"
            checkstyle("io.spring.javaformat:spring-javaformat-checkstyle:latest.release")
        }

        tasks {
            compileJava {
                options.encoding = 'UTF-8'
                options.compilerArgs << '-Xlint:unchecked' << '-Xlint:deprecation'

                sourceCompatibility = javaTargetVersion
                targetCompatibility = javaTargetVersion

                // ensure Java 8 baseline is enforced for main source
                options.release = 8

                doLast {
                    task -> logger.info("Compiling with " + task.javaCompiler.get().executablePath)
                }
            }
            compileTestJava {
                options.encoding = 'UTF-8'
                options.compilerArgs << '-Xlint:unchecked' << '-Xlint:deprecation'
            }


            javadoc {
                if (project.name.contains('samples')) {
                    enabled = false
                } else {
                    configure(options) {
                        tags(
                                'apiNote:a:API Note:',
                                'implSpec:a:Implementation Requirements:',
                                'implNote:a:Implementation Note:'
                        )
                        options.addBooleanOption('Xdoclint:all,-missing', true)
                    }
                }
            }
        }

        normalization {
            runtimeClasspath {
                metaInf {
                    [
                            'Build-Date',
                            'Build-Date-UTC',
                            'Built-By',
                            'Built-OS',
                            'Build-Host',
                            'Build-Job',
                            'Build-Number',
                            'Build-Id',
                            'Change',
                            'Full-Change',
                            'Branch',
                            'Module-Origin',
                            'Created-By',
                            'Build-Java-Version'
                    ].each {
                        ignoreAttribute it
                        ignoreProperty it
                    }
                }
            }
        }

        //noinspection GroovyAssignabilityCheck
        test {
            // set heap size for the test JVM(s)
            maxHeapSize = "1500m"

            useJUnitPlatform {
                excludeTags 'docker'
            }

            retry {
                maxFailures = 5
                maxRetries = 3
            }
        }

        task dockerTest(type: Test) {
            // set heap size for the test JVM(s)
            maxHeapSize = "1500m"

            useJUnitPlatform {
                includeTags 'docker'
            }
        }

        project.tasks.withType(Test) { Test testTask ->
            testTask.testLogging.exceptionFormat = 'full'
        }

        license {
            header rootProject.file('gradle/licenseHeader.txt')
            strictCheck true
            mapping {
                java = 'SLASHSTAR_STYLE'
            }
            sourceSets = project.sourceSets

            ext.year = Calendar.getInstance().get(Calendar.YEAR)
            skipExistingHeaders = true
            exclude '**/*.json' // comments not supported
        }

        spotless {
            kotlin {
                ktlint().editorConfigOverride([disabled_rules: "no-wildcard-imports"])
            }
        }

        // Publish resolved versions.
        plugins.withId('maven-publish') {
            publishing {
                publications {
                    nebula(MavenPublication) {
                        versionMapping {
                            allVariants {
                                fromResolutionResult()
                            }
                        }

                        // We publish resolved versions so don't need to publish our dependencyManagement
                        // too. This is different from many Maven projects, where published artifacts often
                        // don't include resolved versions and have a parent POM including dependencyManagement.
                        pom.withXml {
                            def dependencyManagement = asNode().get('dependencyManagement')
                            if (dependencyManagement != null) {
                                asNode().remove(dependencyManagement)
                            }
                        }
                    }
                }
            }
        }
    }

    plugins.withId('maven-publish') {
        publishing {
            publications {
                nebula(MavenPublication) {
                    // Nebula converts dynamic versions to static ones so it's ok.
                    suppressAllPomMetadataWarnings()
                }
            }
            repositories {
                maven {
                    name = 'Snapshot'
                    url = 'https://repo.spring.io/snapshot'
                    credentials {
                        username findProperty('SNAPSHOT_REPO_USER')
                        password findProperty('SNAPSHOT_REPO_PASSWORD')
                    }
                }
                maven {
                    name = 'Milestone'
                    url = 'https://repo.spring.io/milestone'
                    credentials {
                        username findProperty('MILESTONE_REPO_USER')
                        password findProperty('MILESTONE_REPO_PASSWORD')
                    }
                }
            }
        }

        signing {
            required = System.env.CIRCLE_STAGE == 'deploy'
            useInMemoryPgpKeys(findProperty('SIGNING_KEY'), findProperty('SIGNING_PASSWORD'))
            sign publishing.publications.nebula
        }

        // Nebula doesn't interface with Gradle's module format so just disable it for now.
        tasks.withType(GenerateModuleMetadata) {
            enabled = false
        }
    }

    dependencyLocking {
        lockAllConfigurations()
    }

    tasks.register('resolveAndLockAll') {
        description = 'Resolves dependencies of all configurations and writes them into the lock file.'
        outputs.upToDateWhen { false }
        doFirst {
            assert gradle.startParameter.writeDependencyLocks || gradle.startParameter.lockedDependenciesToUpdate: 'Execute resolveAndLockAll --write-locks or --update-locks <dependencies>'
        }
        doLast {
            project.configurations.findAll { it.canBeResolved }*.resolve()
        }
    }

    tasks.register('downloadDependencies') {
        outputs.upToDateWhen { false }
        doLast {
            project.configurations.findAll { it.canBeResolved }*.files
        }
    }

    if (!['samples', 'benchmarks'].find { project.name.contains(it) }) {
        apply plugin: 'nebula.maven-publish'
        apply plugin: 'nebula.maven-manifest'
        apply plugin: 'nebula.maven-developer'
        apply plugin: 'nebula.javadoc-jar'
        apply plugin: 'nebula.source-jar'
        apply plugin: 'nebula.maven-apache-license'
        apply plugin: 'nebula.publish-verification'
        apply plugin: 'nebula.contacts'
        apply plugin: 'nebula.info'
        apply plugin: 'nebula.project'

        if (project.name != 'micrometer-bom') {
            jar {
                manifest.attributes.put('Automatic-Module-Name', project.name.replace('-', '.'))
                metaInf {
                    from "$rootDir/LICENSE"
                    from "$rootDir/NOTICE"
                }
            }

<<<<<<< HEAD
            if (!(project.name in ['micrometer-commons', 'micrometer-observation', 'micrometer-observation-conventions', 'micrometer-observation-test'])) {
                apply plugin: 'me.champeau.gradle.japicmp'
                apply plugin: 'de.undercouch.download'

                task downloadBaseline(type: Download) {
                    onlyIf {
                        if (project.gradle.startParameter.isOffline()) {
                            println 'Offline: skipping downloading of baseline and JAPICMP'
                            return false
                        } else if (compatibleVersion == 'SKIP') {
                            println 'SKIP: Instructed to skip the baseline comparison'
                            return false
                        } else {
                            println "Will download and perform baseline comparison with ${compatibleVersion}"
                            return true
                        }
                    }

                    onlyIfNewer true
                    compress true
                    String rootUrl
                    if (compatibleVersion.contains('-M') || compatibleVersion.contains('-RC')) {
                        rootUrl = 'https://repo.spring.io/milestone/'
                    } else if (compatibleVersion.contains('-SNAPSHOT') ) {
                        rootUrl = 'https://repo.spring.io/snapshot/'
                    } else {
                        rootUrl = repositories.mavenCentral().url
                    }

                    src "${rootUrl}io/micrometer/${project.name}/${compatibleVersion}/${project.name}-${compatibleVersion}.jar"
                    dest "${buildDir}/baselineLibs/${project.name}-${compatibleVersion}.jar"
                }

                task japicmp(type: me.champeau.gradle.japicmp.JapicmpTask) {
                    oldClasspath.from(files("${buildDir}/baselineLibs/${project.name}-${compatibleVersion}.jar"))
                    newClasspath.from(files(jar.archiveFile, project(":${project.name}").jar))
                    onlyBinaryIncompatibleModified = true
                    // TODO: Turn this to true once 1.9.0 is out
                    failOnModification = false
                    failOnSourceIncompatibility = true
                    txtOutputFile = file("${project.buildDir}/reports/japi.txt")
                    ignoreMissingClasses = true
                    includeSynthetic = true
                    // TODO remove methodExcludes when gh-3181 is resolved
                    methodExcludes = ['io.micrometer.stackdriver.StackdriverConfig#metricTypePrefix()',
                            'io.micrometer.core.instrument.Timer#record(java.util.function.BooleanSupplier)',
                            'io.micrometer.core.instrument.Timer#record(java.util.function.IntSupplier)',
                            'io.micrometer.core.instrument.Timer#record(java.util.function.LongSupplier)',
                            'io.micrometer.core.instrument.Timer#record(java.util.function.DoubleSupplier)',
                            'io.micrometer.core.instrument.LongTaskTimer#record(java.util.function.BooleanSupplier)',
                            'io.micrometer.core.instrument.LongTaskTimer#record(java.util.function.IntSupplier)',
                            'io.micrometer.core.instrument.LongTaskTimer#record(java.util.function.LongSupplier)',
                            'io.micrometer.core.instrument.LongTaskTimer#record(java.util.function.DoubleSupplier)',
                            'io.micrometer.signalfx.SignalFxConfig#publishDeltaHistogram()'
                    ]
                    onlyIf { compatibleVersion != 'SKIP' }
                }

                tasks.japicmp.dependsOn(downloadBaseline)
                tasks.check.dependsOn(japicmp)
            }
=======
            apply plugin: 'me.champeau.gradle.japicmp'
            apply plugin: 'de.undercouch.download'

            task downloadBaseline(type: Download) {
                onlyIf {
                    if (project.gradle.startParameter.isOffline()) {
                        println 'Offline: skipping downloading of baseline and JAPICMP'
                        return false
                    } else if (compatibleVersion == 'SKIP') {
                        println 'SKIP: Instructed to skip the baseline comparison'
                        return false
                    } else {
                        println "Will download and perform baseline comparison with ${compatibleVersion}"
                        return true
                    }
                }

                onlyIfNewer true
                compress true
                String rootUrl
                if (compatibleVersion.contains('-M') || compatibleVersion.contains('-RC')) {
                    rootUrl = 'https://repo.spring.io/milestone/'
                } else if (compatibleVersion.contains('-SNAPSHOT')) {
                    rootUrl = 'https://repo.spring.io/snapshot/'
                } else {
                    rootUrl = repositories.mavenCentral().url
                }

                src "${rootUrl}io/micrometer/${project.name}/${compatibleVersion}/${project.name}-${compatibleVersion}.jar"
                dest "${buildDir}/baselineLibs/${project.name}-${compatibleVersion}.jar"
            }

            task japicmp(type: me.champeau.gradle.japicmp.JapicmpTask) {
                oldClasspath.from(files("${buildDir}/baselineLibs/${project.name}-${compatibleVersion}.jar"))
                newClasspath.from(files(jar.archiveFile, project(":${project.name}").jar))
                onlyBinaryIncompatibleModified = true
                failOnModification = true
                failOnSourceIncompatibility = true
                txtOutputFile = file("${project.buildDir}/reports/japi.txt")
                ignoreMissingClasses = true
                includeSynthetic = true

                packageExcludes = ['io.micrometer.shaded.*', 'io.micrometer.statsd.internal']

                // For 1.9.x branch only.
                classExcludes = ['io.micrometer.core.ipc.http.ReactorNettySender',
                                 'io.micrometer.core.tck.RegistryResolver']

                // TODO remove methodExcludes when gh-3181 is resolved
                methodExcludes = ['io.micrometer.stackdriver.StackdriverConfig#metricTypePrefix()',
                                  'io.micrometer.core.instrument.Timer#record(java.util.function.BooleanSupplier)',
                                  'io.micrometer.core.instrument.Timer#record(java.util.function.IntSupplier)',
                                  'io.micrometer.core.instrument.Timer#record(java.util.function.LongSupplier)',
                                  'io.micrometer.core.instrument.Timer#record(java.util.function.DoubleSupplier)',
                                  'io.micrometer.core.instrument.LongTaskTimer#record(java.util.function.BooleanSupplier)',
                                  'io.micrometer.core.instrument.LongTaskTimer#record(java.util.function.IntSupplier)',
                                  'io.micrometer.core.instrument.LongTaskTimer#record(java.util.function.LongSupplier)',
                                  'io.micrometer.core.instrument.LongTaskTimer#record(java.util.function.DoubleSupplier)',
                                  'io.micrometer.signalfx.SignalFxConfig#publishDeltaHistogram()',

                                  // For 1.9.x branch only.
                                  'io.micrometer.dynatrace.DynatraceConfig#useDynatraceSummaryInstruments()',
                                  'io.micrometer.signalfx.SignalFxConfig#publishCumulativeHistogram()'
                ]
                onlyIf { compatibleVersion != 'SKIP' }
            }

            tasks.japicmp.dependsOn(downloadBaseline)
            tasks.check.dependsOn(japicmp)
>>>>>>> 2a497ab9
        }

        contacts {
            'tludwig@vmware.com' {
                moniker 'Tommy Ludwig'
                github 'shakuzen'
            }
        }
    }

    description = 'Application monitoring instrumentation facade'

    repositories {
        mavenCentral()
        maven {
            url 'https://repo.spring.io/milestone/' // we only need this repo for the context-propagation
            content { includeModule 'io.micrometer', 'context-propagation' }
        }
    }

    def check = tasks.findByName('check')
    if (check) project.rootProject.tasks.releaseCheck.dependsOn check
}

nexusPublishing {
    repositories {
        mavenCentral {
            nexusUrl.set(uri('https://s01.oss.sonatype.org/service/local/'))
            snapshotRepositoryUrl.set(uri('https://repo.spring.io/snapshot/')) // not used but necessary for the plugin
            username = findProperty('MAVEN_CENTRAL_USER')
            password = findProperty('MAVEN_CENTRAL_PASSWORD')
        }
    }
}

task deleteLockFiles(type: Delete) {
    delete fileTree(dir: '.', include: '**/*.lockfile')
}

wrapper {
    gradleVersion = '7.5.1'
}

defaultTasks 'build'<|MERGE_RESOLUTION|>--- conflicted
+++ resolved
@@ -307,7 +307,6 @@
                 }
             }
 
-<<<<<<< HEAD
             if (!(project.name in ['micrometer-commons', 'micrometer-observation', 'micrometer-observation-conventions', 'micrometer-observation-test'])) {
                 apply plugin: 'me.champeau.gradle.japicmp'
                 apply plugin: 'de.undercouch.download'
@@ -345,12 +344,14 @@
                     oldClasspath.from(files("${buildDir}/baselineLibs/${project.name}-${compatibleVersion}.jar"))
                     newClasspath.from(files(jar.archiveFile, project(":${project.name}").jar))
                     onlyBinaryIncompatibleModified = true
-                    // TODO: Turn this to true once 1.9.0 is out
-                    failOnModification = false
+                    failOnModification = true
                     failOnSourceIncompatibility = true
                     txtOutputFile = file("${project.buildDir}/reports/japi.txt")
                     ignoreMissingClasses = true
                     includeSynthetic = true
+
+                    packageExcludes = ['io.micrometer.shaded.*', 'io.micrometer.statsd.internal']
+
                     // TODO remove methodExcludes when gh-3181 is resolved
                     methodExcludes = ['io.micrometer.stackdriver.StackdriverConfig#metricTypePrefix()',
                             'io.micrometer.core.instrument.Timer#record(java.util.function.BooleanSupplier)',
@@ -369,77 +370,6 @@
                 tasks.japicmp.dependsOn(downloadBaseline)
                 tasks.check.dependsOn(japicmp)
             }
-=======
-            apply plugin: 'me.champeau.gradle.japicmp'
-            apply plugin: 'de.undercouch.download'
-
-            task downloadBaseline(type: Download) {
-                onlyIf {
-                    if (project.gradle.startParameter.isOffline()) {
-                        println 'Offline: skipping downloading of baseline and JAPICMP'
-                        return false
-                    } else if (compatibleVersion == 'SKIP') {
-                        println 'SKIP: Instructed to skip the baseline comparison'
-                        return false
-                    } else {
-                        println "Will download and perform baseline comparison with ${compatibleVersion}"
-                        return true
-                    }
-                }
-
-                onlyIfNewer true
-                compress true
-                String rootUrl
-                if (compatibleVersion.contains('-M') || compatibleVersion.contains('-RC')) {
-                    rootUrl = 'https://repo.spring.io/milestone/'
-                } else if (compatibleVersion.contains('-SNAPSHOT')) {
-                    rootUrl = 'https://repo.spring.io/snapshot/'
-                } else {
-                    rootUrl = repositories.mavenCentral().url
-                }
-
-                src "${rootUrl}io/micrometer/${project.name}/${compatibleVersion}/${project.name}-${compatibleVersion}.jar"
-                dest "${buildDir}/baselineLibs/${project.name}-${compatibleVersion}.jar"
-            }
-
-            task japicmp(type: me.champeau.gradle.japicmp.JapicmpTask) {
-                oldClasspath.from(files("${buildDir}/baselineLibs/${project.name}-${compatibleVersion}.jar"))
-                newClasspath.from(files(jar.archiveFile, project(":${project.name}").jar))
-                onlyBinaryIncompatibleModified = true
-                failOnModification = true
-                failOnSourceIncompatibility = true
-                txtOutputFile = file("${project.buildDir}/reports/japi.txt")
-                ignoreMissingClasses = true
-                includeSynthetic = true
-
-                packageExcludes = ['io.micrometer.shaded.*', 'io.micrometer.statsd.internal']
-
-                // For 1.9.x branch only.
-                classExcludes = ['io.micrometer.core.ipc.http.ReactorNettySender',
-                                 'io.micrometer.core.tck.RegistryResolver']
-
-                // TODO remove methodExcludes when gh-3181 is resolved
-                methodExcludes = ['io.micrometer.stackdriver.StackdriverConfig#metricTypePrefix()',
-                                  'io.micrometer.core.instrument.Timer#record(java.util.function.BooleanSupplier)',
-                                  'io.micrometer.core.instrument.Timer#record(java.util.function.IntSupplier)',
-                                  'io.micrometer.core.instrument.Timer#record(java.util.function.LongSupplier)',
-                                  'io.micrometer.core.instrument.Timer#record(java.util.function.DoubleSupplier)',
-                                  'io.micrometer.core.instrument.LongTaskTimer#record(java.util.function.BooleanSupplier)',
-                                  'io.micrometer.core.instrument.LongTaskTimer#record(java.util.function.IntSupplier)',
-                                  'io.micrometer.core.instrument.LongTaskTimer#record(java.util.function.LongSupplier)',
-                                  'io.micrometer.core.instrument.LongTaskTimer#record(java.util.function.DoubleSupplier)',
-                                  'io.micrometer.signalfx.SignalFxConfig#publishDeltaHistogram()',
-
-                                  // For 1.9.x branch only.
-                                  'io.micrometer.dynatrace.DynatraceConfig#useDynatraceSummaryInstruments()',
-                                  'io.micrometer.signalfx.SignalFxConfig#publishCumulativeHistogram()'
-                ]
-                onlyIf { compatibleVersion != 'SKIP' }
-            }
-
-            tasks.japicmp.dependsOn(downloadBaseline)
-            tasks.check.dependsOn(japicmp)
->>>>>>> 2a497ab9
         }
 
         contacts {
