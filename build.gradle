--- conflicted
+++ resolved
@@ -20,12 +20,8 @@
         classpath 'me.champeau.gradle:japicmp-gradle-plugin:0.4.1'
         classpath 'de.undercouch:gradle-download-task:5.2.1'
         classpath 'io.spring.javaformat:spring-javaformat-gradle-plugin:0.0.38'
-<<<<<<< HEAD
-        classpath 'com.diffplug.spotless:spotless-plugin-gradle:6.15.0'
+        classpath 'com.diffplug.spotless:spotless-plugin-gradle:6.18.0'
         classpath 'biz.aQute.bnd:biz.aQute.bnd.gradle:6.4.0'
-=======
-        classpath 'com.diffplug.spotless:spotless-plugin-gradle:6.18.0'
->>>>>>> 54677261
 
         constraints {
             classpath('org.ow2.asm:asm:7.3.1') {
